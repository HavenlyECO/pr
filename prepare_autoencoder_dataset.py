#!/usr/bin/env python3
"""Collect odds timelines for sequence autoencoder training."""

import argparse
import pickle
from pathlib import Path
from datetime import datetime

import pandas as pd


DEFAULT_CACHE_DIR = Path("h2h_data")
DEFAULT_OUT_FILE = DEFAULT_CACHE_DIR / "api_cache" / "odds_timelines.pkl"


def extract_odds_timelines(cache_dir: Path) -> tuple[list[pd.DataFrame], list[str]]:
    """Return timelines and inspected filenames found under ``cache_dir``."""

    def _parse_timestamp(value: Path | str) -> pd.Timestamp | None:
        stem = value.stem if isinstance(value, Path) else str(value)
        try:
            dt = datetime.strptime(stem, "%Y-%m-%dT%H-%M-%SZ")
        except ValueError:
            try:
                dt = datetime.fromisoformat(stem.replace("Z", "+00:00"))
                dt = dt.replace(tzinfo=None)
            except ValueError:
                return None
        return pd.Timestamp(dt)

    timelines: list[pd.DataFrame] = []
    inspected: list[str] = []
    event_rows: dict[str, list[dict]] = {}
    event_files: dict[str, set[str]] = {}

    def _process_snapshot(events, ts: pd.Timestamp | None, label: str) -> None:
        found_local = False
        if isinstance(events, dict):
            events_iter = [events]
        else:
            events_iter = events if isinstance(events, list) else []

        for event in events_iter:
            if not isinstance(event, dict):
                continue
            for book in event.get("bookmakers", []):
                for market in book.get("markets", []):
                    for outcome in market.get("outcomes", []):
                        timeline = outcome.get("odds_timeline")
                        if isinstance(timeline, pd.DataFrame) and {
                            "price",
                            "timestamp",
                        }.issubset(timeline.columns):
                            timelines.append(timeline[["timestamp", "price"]].copy())
                            found_local = True

            if not found_local:
                event_id = event.get("id")
                if event_id:
                    price = None
                    for book in event.get("bookmakers", []):
                        for market in book.get("markets", []):
                            if market.get("key") != "h2h":
                                continue
                            if not market.get("outcomes"):
                                continue
                            outcome = market["outcomes"][0]
                            price = outcome.get("price")
                            if price is not None:
                                break
                        if price is not None:
                            break
                    if price is not None and ts is not None:
                        event_rows.setdefault(event_id, []).append({"timestamp": ts, "price": price})
                        event_files.setdefault(event_id, set()).add(label)

        if not found_local:
            print(f"No odds_timeline in {label}")

    for fp in cache_dir.rglob("*.pkl"):
        inspected.append(fp.name)
        try:
            with open(fp, "rb") as f:
                cached = pickle.load(f)
        except Exception as e:  # pragma: no cover - passthrough unexpected errors
            print(f"Error reading {fp}: {e}")
            continue

<<<<<<< HEAD
        found = False
        if isinstance(cached, list) and all(isinstance(df, pd.DataFrame) for df in cached):
            for df in cached:
                if {"timestamp", "price"}.issubset(df.columns):
                    timelines.append(df[["timestamp", "price"]].copy())
                    found = True
            if found:
                continue
=======
>>>>>>> 9fefe1b2
        if isinstance(cached, dict) and "odds_timeline" in cached:
            timeline = cached["odds_timeline"]
            if isinstance(timeline, pd.DataFrame) and {"timestamp", "price"}.issubset(timeline.columns):
                timelines.append(timeline[["timestamp", "price"]].copy())
            else:
                print(f"No odds_timeline in {fp.name}")
            continue

        if isinstance(cached, dict) and "snapshots" in cached:
            for snap in cached["snapshots"]:
                ts = _parse_timestamp(snap.get("timestamp", ""))
                events = snap.get("events") or snap.get("data")
                _process_snapshot(events, ts, fp.name)
        else:
            events = cached.get("data") if isinstance(cached, dict) and "data" in cached else cached
            ts = _parse_timestamp(fp)
            _process_snapshot(events, ts, fp.name)

    # Construct timelines from aggregated snapshot rows
    for event_id, rows in event_rows.items():
        if len(rows) > 0:
            df = pd.DataFrame(rows).sort_values("timestamp").reset_index(drop=True)
            timelines.append(df[["timestamp", "price"]])

    return timelines, inspected


def main() -> None:
    parser = argparse.ArgumentParser(description=__doc__)
    parser.add_argument(
        "--cache-dir",
        type=Path,
        default=DEFAULT_CACHE_DIR,
        help="Directory containing cached odds .pkl files",
    )
    parser.add_argument(
        "--out-file",
        type=Path,
        default=DEFAULT_OUT_FILE,
        help="Where to store the aggregated timeline dataset",
    )
    args = parser.parse_args()

    timelines, inspected = extract_odds_timelines(args.cache_dir)
    if not timelines:
        print("No odds timelines found in cache")
        if inspected:
            print("Inspected files: " + ", ".join(sorted(inspected)))
        return
    args.out_file.parent.mkdir(parents=True, exist_ok=True)
    with open(args.out_file, "wb") as f:
        pickle.dump(timelines, f)
    print(f"Saved {len(timelines)} timelines to {args.out_file}")


if __name__ == "__main__":
    main()<|MERGE_RESOLUTION|>--- conflicted
+++ resolved
@@ -86,17 +86,6 @@
             print(f"Error reading {fp}: {e}")
             continue
 
-<<<<<<< HEAD
-        found = False
-        if isinstance(cached, list) and all(isinstance(df, pd.DataFrame) for df in cached):
-            for df in cached:
-                if {"timestamp", "price"}.issubset(df.columns):
-                    timelines.append(df[["timestamp", "price"]].copy())
-                    found = True
-            if found:
-                continue
-=======
->>>>>>> 9fefe1b2
         if isinstance(cached, dict) and "odds_timeline" in cached:
             timeline = cached["odds_timeline"]
             if isinstance(timeline, pd.DataFrame) and {"timestamp", "price"}.issubset(timeline.columns):
