--- conflicted
+++ resolved
@@ -421,12 +421,6 @@
 ```bash
 python3 prepare_autoencoder_dataset.py
 ```
-<<<<<<< HEAD
-``prepare_autoencoder_dataset.py`` expects ``h2h_data/api_cache`` to already contain
-historical responses from The Odds API. Use ``fetch_odds_cache.py`` to download these
-files and store them in that directory.
-=======
->>>>>>> 5ac31275
 
 This command collects all ``odds_timeline`` entries under ``h2h_data/api_cache`` and
 writes ``h2h_data/api_cache/odds_timelines.pkl``. Supply this file to
