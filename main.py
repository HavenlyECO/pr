--- conflicted
+++ resolved
@@ -1281,11 +1281,7 @@
     import integrate_data
 
     integrate_data.YEARS_TO_PROCESS = year_range
-<<<<<<< HEAD
-    # Call with an empty argument list so the integration step does not
-    # parse this script's command line options
-=======
->>>>>>> 550331da
+
     integrate_data.main([])
     dataset_path = integrate_data.OUTPUT_FILE
 
