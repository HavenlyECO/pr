import os
from datetime import datetime

import pandas as pd
from sklearn.linear_model import LogisticRegression, LinearRegression
import pickle
import warnings
<<<<<<< HEAD
import os
from datetime import datetime, timezone
=======
>>>>>>> 550331da
import requests

# Access model path constants from main without creating a circular import
from typing import Optional
from odds_utils import american_odds_to_prob, american_odds_to_payout
from social_features import (
    public_bias_score,
    sharp_social_score,
    hype_trend_score,
    lineup_risk_score,
)

<<<<<<< HEAD
# API key for the historical odds endpoint
API_KEY = os.getenv("THE_ODDS_API_KEY")

=======
API_KEY = os.getenv("THE_ODDS_API_KEY")


def to_fixed_utc(date_obj: datetime) -> str:
    """Return ISO date string for ``date_obj`` fixed at noon UTC."""
    return date_obj.strftime("%Y-%m-%dT12:00:00Z")


def fetch_historical_h2h_odds(
    sport_key: str,
    date_iso: str,
    *,
    regions: str = "us",
    odds_format: str = "american",
) -> list:
    """Return historical head-to-head odds from The Odds API."""
    if not API_KEY:
        raise RuntimeError("THE_ODDS_API_KEY environment variable is not set")

    url = f"https://api.the-odds-api.com/v4/historical/sports/{sport_key}/odds"
    params = {
        "apiKey": API_KEY,
        "regions": regions,
        "markets": "h2h",
        "oddsFormat": odds_format,
        "date": date_iso,
    }

    resp = requests.get(url, params=params, timeout=30)
    resp.raise_for_status()
    return resp.json()

>>>>>>> 550331da
# Functions only; no code at global scope except imports and definitions.

# Wrappers for use in main.py
def llm_sharp_social_score(team_name):
    return sharp_social_score(team_name)

def llm_hype_trend_score(team_name):
    return hype_trend_score(team_name)

def llm_lineup_risk_score(team_name):
    return lineup_risk_score(team_name)

def train_mvp_model(csv_path: str, model_path: Optional[str] = None) -> None:
    """Train a logistic regression model and persist it."""
    from main import H2H_MODEL_PATH
    model_path = model_path or str(H2H_MODEL_PATH)
    df = pd.read_csv(csv_path)
    required_cols = ["price1", "price2", "home_team_win"]

    # Strict: fail if columns missing
    missing = set(required_cols) - set(df.columns)
    if missing:
        raise ValueError(f"Missing required columns: {missing}")

    X = df[["price1", "price2"]]
    y = df["home_team_win"]

    model = LogisticRegression()
    model.fit(X, y)

    with open(model_path, "wb") as f:
        pickle.dump(model, f)

def predict_mvp(
    model_path: Optional[str] = None, price1: float | int = 0, price2: float | int = 0
) -> float:
    """Return the predicted home win probability for the given prices."""
    from main import H2H_MODEL_PATH
    model_path = model_path or str(H2H_MODEL_PATH)
    with open(model_path, "rb") as f:
        model = pickle.load(f)
    X_pred = pd.DataFrame([{"price1": price1, "price2": price2}])
    return model.predict_proba(X_pred)[:, 1][0]


def predict_moneyline_probability(
    model_path: Optional[str] = None, features: dict | None = None
) -> float:
    """Predict win probability using a trained moneyline classifier."""
    from main import MONEYLINE_MODEL_PATH
    model_path = model_path or str(MONEYLINE_MODEL_PATH)
    features = features or {}
    with open(model_path, "rb") as f:
        model_info = pickle.load(f)
    if isinstance(model_info, tuple):
        model, cols = model_info
    else:
        model = model_info
        cols = None
    df = pd.DataFrame([features])
    if cols is not None:
        missing = [c for c in cols if c not in df.columns]
        if missing:
            warnings.warn(
                f"Missing feature columns: {', '.join(missing)}",
                RuntimeWarning,
            )
        df = df.reindex(cols, axis=1, fill_value=0)
    return float(model.predict_proba(df)[0][1])


def extract_advanced_ml_features(
    model_path: Optional[str] = None,
    *,
    price1: float,
    price2: float,
    team1: str | None = None,
    team2: str | None = None,
) -> dict:
    """Return basic advanced metrics for given prices."""
    from main import MONEYLINE_MODEL_PATH
    model_path = model_path or str(MONEYLINE_MODEL_PATH)
    prob = predict_moneyline_probability(
        model_path,
        {"price1": price1, "price2": price2},
    )
    implied = american_odds_to_prob(price1)
    edge = prob - implied
    ev = edge * american_odds_to_payout(price1)
    return {
        "advanced_ml_prob": prob,
        "advanced_ml_edge": edge,
        "advanced_ml_ev": ev,
        "market_efficiency": implied,
        "sharp_action": edge,
        "ml_confidence": prob,
        "lineup_strength": 0.5,
    }


def extract_market_signals(event):
    """
    Given a single event (dict), return features for the mirror model:
    - opening_odds
    - volatility
    (closing_odds is only available after event completion)
    """
    opening_odds = event.get("opening_price", event.get("price"))
    volatility = event.get("volatility")
    if opening_odds is None or volatility is None:
        raise ValueError(
            "Missing required features for market maker mirror model (opening_odds or volatility)."
        )
    return {
        "opening_odds": opening_odds,
        "volatility": volatility,
    }


def market_maker_mirror_score(model_path: str, features: dict, current_odds: float) -> float:
    """Return the difference between a mirrored closing price and ``current_odds``.

    Parameters
    ----------
    model_path : str
        Path to the trained regression model produced by
        :func:`train_market_maker_mirror_model`.
    features : dict
        Mapping with at least ``opening_odds`` and ``volatility`` keys as
        produced by :func:`extract_market_signals`.
    current_odds : float
        The team's current moneyline odds.

    Returns
    -------
    float
        The mirrored score. Positive when the projected closing price is longer
        than ``current_odds`` and negative when shaded.
    """
    with open(model_path, "rb") as f:
        model = pickle.load(f)

    X = [[features["opening_odds"], features["volatility"]]]
    projected = model.predict(X)[0]
    return float(projected - current_odds)


def train_market_maker_mirror_model(dataset, model_out, verbose=False):
    """
    Train a regression model for the market maker mirror and save it to model_out.
    """
    df = pd.read_csv(dataset)
    # Either use line_move as the target or closing_odds; adjust as needed
    required_cols = ["opening_odds", "closing_odds", "volatility", "mirror_target"]
    missing = [col for col in required_cols if col not in df.columns]
    if missing:
        raise ValueError(f"Dataset {dataset} missing required columns: {missing}")

    X = df[["opening_odds", "volatility"]]
    y = df["mirror_target"]

    if verbose:
        print(f"Training regression model on {len(df)} rows with features {X.columns.tolist()}")

    model = LinearRegression()
    model.fit(X, y)

    with open(model_out, "wb") as f:
        pickle.dump(model, f)
    if verbose:
        print(f"Market maker mirror regression model saved to {model_out}")

# Usage example (commented out; use in your CLI or pipeline)
# train_mvp_model("retrosheet_training_data.csv", H2H_MODEL_PATH)
# prob = predict_mvp(H2H_MODEL_PATH, -120, 110)
# print("Win probability:", prob)


def to_fixed_utc(dt: datetime) -> str:
    """Return ``dt`` formatted in UTC without microseconds."""
    if dt.tzinfo is None:
        dt = dt.replace(tzinfo=timezone.utc)
    else:
        dt = dt.astimezone(timezone.utc)
    return dt.strftime("%Y-%m-%dT%H:%M:%SZ")


def fetch_historical_h2h_odds(
    sport_key: str,
    date_iso: str,
    *,
    regions: str = "us",
    odds_format: str = "american",
) -> list:
    """Return historical head-to-head odds for ``date_iso``."""
    if not API_KEY:
        print("THE_ODDS_API_KEY not set; cannot fetch historical odds")
        return []

    url = (
        f"https://api.the-odds-api.com/v4/sports/{sport_key}/odds-history"
        f"?apiKey={API_KEY}&date={date_iso}&regions={regions}&markets=h2h"
        f"&oddsFormat={odds_format}&dateFormat=iso"
    )
    try:
        resp = requests.get(url, timeout=30)
        resp.raise_for_status()
        return resp.json()
    except Exception as exc:
        print(f"Error fetching historical odds: {exc}")
        return []
<|MERGE_RESOLUTION|>--- conflicted
+++ resolved
@@ -5,11 +5,7 @@
 from sklearn.linear_model import LogisticRegression, LinearRegression
 import pickle
 import warnings
-<<<<<<< HEAD
-import os
-from datetime import datetime, timezone
-=======
->>>>>>> 550331da
+
 import requests
 
 # Access model path constants from main without creating a circular import
@@ -22,44 +18,6 @@
     lineup_risk_score,
 )
 
-<<<<<<< HEAD
-# API key for the historical odds endpoint
-API_KEY = os.getenv("THE_ODDS_API_KEY")
-
-=======
-API_KEY = os.getenv("THE_ODDS_API_KEY")
-
-
-def to_fixed_utc(date_obj: datetime) -> str:
-    """Return ISO date string for ``date_obj`` fixed at noon UTC."""
-    return date_obj.strftime("%Y-%m-%dT12:00:00Z")
-
-
-def fetch_historical_h2h_odds(
-    sport_key: str,
-    date_iso: str,
-    *,
-    regions: str = "us",
-    odds_format: str = "american",
-) -> list:
-    """Return historical head-to-head odds from The Odds API."""
-    if not API_KEY:
-        raise RuntimeError("THE_ODDS_API_KEY environment variable is not set")
-
-    url = f"https://api.the-odds-api.com/v4/historical/sports/{sport_key}/odds"
-    params = {
-        "apiKey": API_KEY,
-        "regions": regions,
-        "markets": "h2h",
-        "oddsFormat": odds_format,
-        "date": date_iso,
-    }
-
-    resp = requests.get(url, params=params, timeout=30)
-    resp.raise_for_status()
-    return resp.json()
-
->>>>>>> 550331da
 # Functions only; no code at global scope except imports and definitions.
 
 # Wrappers for use in main.py
